--- conflicted
+++ resolved
@@ -19,11 +19,7 @@
 httpx==0.27.2
 
 # Utilities
-<<<<<<< HEAD
-numpy==1.23.5  # Required by laion-clap
-=======
 numpy==1.23.5
->>>>>>> 22c6f3f3
 scipy==1.14.1
 python-multipart==0.0.12
 python-dotenv==1.0.1
