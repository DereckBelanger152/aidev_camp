fastapi==0.115.0
uvicorn[standard]==0.32.0
pydantic==2.9.2
pydantic-settings==2.6.0

# Audio processing
librosa==0.10.2
soundfile==0.12.1
audioread==3.0.1

# ML & Embeddings
<<<<<<< HEAD
torch==2.6.0
transformers==4.46.2
laion-clap==1.1.4
openai>=1.43.0
=======
openl3==0.4.1
>>>>>>> 09419497

# Vector database
chromadb==0.5.20

# HTTP & API
requests==2.32.3
httpx==0.27.2

# Utilities
<<<<<<< HEAD
numpy==1.23.5  # Fixed by laion-clap requirement
=======
numpy==1.23.5
>>>>>>> 09419497
scipy==1.14.1
python-multipart==0.0.12
python-dotenv==1.0.1<|MERGE_RESOLUTION|>--- conflicted
+++ resolved
@@ -9,14 +9,7 @@
 audioread==3.0.1
 
 # ML & Embeddings
-<<<<<<< HEAD
-torch==2.6.0
-transformers==4.46.2
-laion-clap==1.1.4
-openai>=1.43.0
-=======
 openl3==0.4.1
->>>>>>> 09419497
 
 # Vector database
 chromadb==0.5.20
@@ -26,11 +19,8 @@
 httpx==0.27.2
 
 # Utilities
-<<<<<<< HEAD
-numpy==1.23.5  # Fixed by laion-clap requirement
-=======
 numpy==1.23.5
->>>>>>> 09419497
 scipy==1.14.1
 python-multipart==0.0.12
-python-dotenv==1.0.1+python-dotenv==1.0.1
+tqdm==4.66.1  # Progress bar for downloads