--- conflicted
+++ resolved
@@ -1,100 +1,43 @@
-<<<<<<< HEAD
-from __future__ import annotations
-
-from typing import List, Optional
-
-from pydantic import BaseModel, Field, HttpUrl, field_validator, model_validator
-=======
-"""
-Pydantic schemas for API request/response models.
-"""
-from typing import List, Optional
 from pydantic import BaseModel, Field
->>>>>>> 09419497
+from typing import Optional, List
 
 
-# Search endpoint schemas
 class SearchRequest(BaseModel):
-<<<<<<< HEAD
-    """Request payload for textual track search."""
-
-    query: str = Field(..., min_length=1, max_length=200)
+    """Request model for track search."""
+    query: str = Field(..., description="Track name to search for", min_length=1)
 
 
 class TrackInfo(BaseModel):
-    """Minimal Deezer track representation for client-facing responses."""
-
-    id: str
-    title: str
-    artist: str
-    preview_url: Optional[HttpUrl] = None
-    cover: Optional[HttpUrl] = None
-    rank: Optional[int] = None
-    message: Optional[str] = None
-    duration: Optional[int] = None
-    genre_id: Optional[int] = None
-    genre: Optional[str] = None
-
-    model_config = {"extra": "ignore"}
-=======
-    """Request model for track search."""
-    query: str = Field(..., min_length=1, description="Search query for track name")
-
-
-class TrackInfo(BaseModel):
-    """Response model for track information."""
+    """Track information returned from search."""
     id: str = Field(..., description="Deezer track ID")
     title: str = Field(..., description="Track title")
     artist: str = Field(..., description="Artist name")
-    preview_url: Optional[str] = Field(None, description="URL to 30s preview audio")
-    cover: Optional[str] = Field(None, description="URL to album cover image")
-    rank: Optional[int] = Field(None, description="Deezer popularity rank")
-    duration: Optional[int] = Field(None, description="Track duration in seconds")
-    message: Optional[str] = Field(None, description="Confirmation message")
->>>>>>> 09419497
+    preview_url: str = Field(..., description="URL to 30s preview MP3")
+    cover: str = Field(..., description="URL to album cover image")
+    message: Optional[str] = Field(None, description="Confirmation message for user")
 
 
-# Recommendation endpoint schemas
 class RecommendationTrack(BaseModel):
-<<<<<<< HEAD
-    id: str
-    title: str
-    artist: str
-    similarity_score: float
-    popularity: Optional[int] = None
-    preview_url: Optional[HttpUrl] = None
-    cover: Optional[HttpUrl] = None
+    """Recommended track with similarity score."""
+    id: str = Field(..., description="Deezer track ID")
+    title: str = Field(..., description="Track title")
+    artist: str = Field(..., description="Artist name")
+    similarity_score: float = Field(..., description="Cosine similarity score (0-1)", ge=0, le=1)
+    popularity: int = Field(..., description="Deezer rank/popularity score")
+    preview_url: str = Field(..., description="URL to 30s preview MP3")
+    cover: str = Field(..., description="URL to album cover image")
 
 
 class RecommendationResponse(BaseModel):
-    source_track_id: str
-    tracks: List[RecommendationTrack]
-=======
-    """Model for a recommended track."""
-    id: str = Field(..., description="Deezer track ID")
-    title: str = Field(..., description="Track title")
-    artist: str = Field(..., description="Artist name")
-    similarity_score: float = Field(..., ge=0, le=1, description="Audio similarity score (0-1)")
-    popularity: int = Field(..., description="Deezer popularity rank")
-    preview_url: Optional[str] = Field(None, description="URL to 30s preview audio")
-    cover: Optional[str] = Field(None, description="URL to album cover image")
-
-
-class RecommendationResponse(BaseModel):
-    """Response model for recommendations."""
+    """Response model for track recommendations."""
     tracks: List[RecommendationTrack] = Field(..., description="List of recommended tracks")
-    source_track_id: str = Field(..., description="ID of the source track used for recommendations")
->>>>>>> 09419497
+    source_track_id: str = Field(..., description="ID of the source track")
 
 
 # Admin endpoint schemas
 class AddTracksRequest(BaseModel):
-<<<<<<< HEAD
-    track_ids: List[str] = Field(..., min_length=1, description="List of Deezer track IDs to index")
-=======
     """Request model for adding tracks to database."""
-    track_ids: List[str] = Field(..., min_length=1, description="List of Deezer track IDs to add")
->>>>>>> 09419497
+    track_ids: List[str] = Field(..., description="List of Deezer track IDs to add")
 
 
 class AddTracksResponse(BaseModel):
