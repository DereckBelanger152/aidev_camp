"""
Audio embedding service using OpenL3.
"""

import logging
from typing import Optional

import numpy as np
import librosa
import openl3

logger = logging.getLogger(__name__)


class EmbeddingService:
    """Service for generating audio embeddings using OpenL3."""

    def __init__(self):
        """
        Initialize the embedding service with OpenL3.
        """
        logger.info("Initializing OpenL3 embedding service...")

        # OpenL3 configuration
        self.input_repr = "mel256"  # Mel-spectrogram representation (higher resolution)
        self.content_type = "music"  # Music-specific model
        self.embedding_size = 512  # 512-dimensional embeddings
        self.hop_size = 0.5  # Hop size in seconds
        self.sample_rate = 48000  # Target sample rate
        self.center_crop_duration = 15.0  # Process 5s from center (balance: speed vs quality)

        # Load OpenL3 model
        self.model = openl3.models.load_audio_embedding_model(
            input_repr=self.input_repr,
            content_type=self.content_type,
            embedding_size=self.embedding_size
        )

<<<<<<< HEAD
        # Load checkpoint manually with strict=False to ignore mismatches
        try:
            checkpoint = torch.load(
                str(model_path),
                map_location=self.device,
                weights_only=False,
            )
        except TypeError:
            # PyTorch < 2.6 does not support weights_only argument
            checkpoint = torch.load(str(model_path), map_location=self.device)
        self.model.model.load_state_dict(checkpoint['state_dict'], strict=False)

        # Audio processing parameters
        self.sample_rate = 48000  # CLAP expects 48kHz
        self.target_length = 10  # seconds
=======
        logger.info("OpenL3 model loaded successfully (music, 512-dim)")
>>>>>>> 09419497

    def generate_embedding(self, audio_path: str, target_sr: int = 48000) -> np.ndarray:
        """
        Generates an OpenL3 embedding for a given audio file.

        Args:
            audio_path: path to an audio file (ideally ~30s clip)
            target_sr: sample rate for the model (default: 48000)

        Returns:
            np.ndarray: normalized embedding vector (1D)
        """
        # Load audio with librosa
        audio, sr = librosa.load(audio_path, sr=target_sr, mono=True)

        # Center crop for speed (take 15s from middle instead of full 30s)
        audio_duration = len(audio) / sr
        if audio_duration > self.center_crop_duration:
            # Calculate center crop indices
            crop_samples = int(self.center_crop_duration * sr)
            center = len(audio) // 2
            start = center - crop_samples // 2
            end = start + crop_samples
            audio = audio[start:end]

        # Generate embeddings using OpenL3
        # Returns: (embedding, timestamps)
        # embedding shape: (num_frames, 512)
        embeddings, timestamps = openl3.get_audio_embedding(
            audio,
            sr,
            model=self.model,
            input_repr=self.input_repr,
            content_type=self.content_type,
            embedding_size=self.embedding_size,
            hop_size=self.hop_size
        )

        # Aggregate frame-level embeddings
        # Normalize each frame FIRST, then aggregate
        # This preserves directional information better
        embeddings_normalized = embeddings / np.linalg.norm(embeddings, axis=1, keepdims=True)

        # Take mean of normalized embeddings
        embedding_mean = np.mean(embeddings_normalized, axis=0)

        # Normalize again to unit length
        embedding_final = embedding_mean / np.linalg.norm(embedding_mean)

        return embedding_final

    def calculate_similarity(self, embedding1: np.ndarray, embedding2: np.ndarray) -> float:
        """
        Calculate cosine similarity between two embeddings.

        Args:
            embedding1: First embedding vector (already normalized)
            embedding2: Second embedding vector (already normalized)

        Returns:
            Cosine similarity score (0-1)
        """
        try:
            # Since embeddings are already normalized, cosine similarity = dot product
            similarity = np.dot(embedding1, embedding2)

            # Clip to [0, 1] range
            return float(np.clip(similarity, 0, 1))

        except Exception as e:
            logger.error("Error calculating similarity: %s", e)
            raise


# Global instance
_embedding_service: Optional[EmbeddingService] = None


def get_embedding_service() -> EmbeddingService:
    """Get or create the global embedding service instance."""
    global _embedding_service
    if _embedding_service is None:
        _embedding_service = EmbeddingService()
    return _embedding_service<|MERGE_RESOLUTION|>--- conflicted
+++ resolved
@@ -10,6 +10,9 @@
 import openl3
 
 logger = logging.getLogger(__name__)
+
+# Path to local CLAP model
+LOCAL_MODEL_PATH = Path(__file__).parent.parent.parent / "models" / "clap" / "music_audioset_epoch_15_esc_90.14.pt"
 
 
 class EmbeddingService:
@@ -36,25 +39,7 @@
             embedding_size=self.embedding_size
         )
 
-<<<<<<< HEAD
-        # Load checkpoint manually with strict=False to ignore mismatches
-        try:
-            checkpoint = torch.load(
-                str(model_path),
-                map_location=self.device,
-                weights_only=False,
-            )
-        except TypeError:
-            # PyTorch < 2.6 does not support weights_only argument
-            checkpoint = torch.load(str(model_path), map_location=self.device)
-        self.model.model.load_state_dict(checkpoint['state_dict'], strict=False)
-
-        # Audio processing parameters
-        self.sample_rate = 48000  # CLAP expects 48kHz
-        self.target_length = 10  # seconds
-=======
         logger.info("OpenL3 model loaded successfully (music, 512-dim)")
->>>>>>> 09419497
 
     def generate_embedding(self, audio_path: str, target_sr: int = 48000) -> np.ndarray:
         """
